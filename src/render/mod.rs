//! Module containing the `Renderer` interface for constructing a
//! particular text output.

<<<<<<< HEAD
use crate::Colour;
=======
use crate::Error;
>>>>>>> 42fe0e54

pub mod text_renderer;

/// A type which is a backend for HTML to text rendering.
pub trait Renderer {
    /// Add an empty line to the output (ie between blocks).
    fn add_empty_line(&mut self) -> crate::Result<()>;

    /// Create a sub-renderer for nested blocks.
    fn new_sub_renderer(&self, width: usize) -> crate::Result<Self> where Self: Sized;

    /// Start a new block.
    fn start_block(&mut self) -> crate::Result<()>;

    /// Mark the end of a block.
    fn end_block(&mut self);

    /// Start a new line, if necessary (but don't add a new line).
    fn new_line(&mut self) -> Result<(), Error>;

    /// Start a new line.
    fn new_line_hard(&mut self) -> Result<(), Error>;

    /// Add a horizontal table border.
    fn add_horizontal_border(&mut self) -> Result<(), Error>;

    /// Add a horizontal border which is not the full width
    fn add_horizontal_border_width(&mut self, #[allow(unused_variables)] width: usize)
    -> Result<(), Error> {
        self.add_horizontal_border()
    }

    /// Begin a preformatted block.  Until the corresponding end,
    /// whitespace will used verbatim.  Pre regions can nest.
    fn start_pre(&mut self);

    /// Finish a preformatted block started with `start_pre`.
    fn end_pre(&mut self);

    /// Add some inline text (which should be wrapped at the
    /// appropriate width) to the current block.
    fn add_inline_text(&mut self, text: &str) -> crate::Result<()>;

    /// Return the current width in character cells
    fn width(&self) -> usize;

    /// Add a line to the current block without starting a new one.
    fn add_block_line(&mut self, line: &str);

    /// Add a new block from a sub renderer, and prefix every line by the
    /// corresponding text from each iteration of prefixes.
    fn append_subrender<'a, I>(&mut self, other: Self, prefixes: I)
    -> Result<(), Error>
    where
        I: Iterator<Item = &'a str>;

    /// Append a set of sub renderers joined left-to-right with a vertical line,
    /// and add a horizontal line below.
    /// If collapse is true, then merge top/bottom borders of the subrenderer
    /// with the surrounding one.
    fn append_columns_with_borders<I>(&mut self, cols: I, collapse: bool)
    -> Result<(), Error>
    where
        I: IntoIterator<Item = Self>,
        Self: Sized;

    /// Append a set of sub renderers joined vertically with lines, for tables
    /// which would otherwise be too wide for the screen.
    fn append_vert_row<I>(&mut self, cols: I) -> Result<(), Error>
    where
        I: IntoIterator<Item = Self>,
        Self: Sized;

    /// Returns true if this renderer has no content.
    fn empty(&self) -> bool;

    /// Return the length of the contained text.
    fn text_len(&self) -> usize;

    /// Start a hyperlink
    /// TODO: return sub-builder or similar to make misuse
    /// of start/link harder?
    fn start_link(&mut self, target: &str) -> crate::Result<()>;

    /// Finish a hyperlink started earlier.
    fn end_link(&mut self) -> crate::Result<()>;

    /// Start an emphasised region
    fn start_emphasis(&mut self) -> crate::Result<()>;

    /// Finish emphasised text started earlier.
    fn end_emphasis(&mut self) -> crate::Result<()>;

    /// Start a strong region
    fn start_strong(&mut self) -> crate::Result<()>;

    /// Finish strong text started earlier.
    fn end_strong(&mut self) -> crate::Result<()>;

    /// Start a strikeout region
    fn start_strikeout(&mut self) -> crate::Result<()>;

    /// Finish strikeout text started earlier.
    fn end_strikeout(&mut self) -> crate::Result<()>;

    /// Start a code region
    fn start_code(&mut self) -> crate::Result<()>;

    /// End a code region
    fn end_code(&mut self) -> crate::Result<()>;

    /// Add an image
    fn add_image(&mut self, src: &str, title: &str) -> crate::Result<()>;

    /// Get prefix string of header in specific level.
    fn header_prefix(&mut self, level: usize) -> String;

    /// Get prefix string of quoted block.
    fn quote_prefix(&mut self) -> String;

    /// Get prefix string of unordered list item.
    fn unordered_item_prefix(&mut self) -> String;

    /// Get prefix string of ith ordered list item.
    fn ordered_item_prefix(&mut self, i: i64) -> String;

    /// Record the start of a named HTML fragment
    fn record_frag_start(&mut self, fragname: &str);

    /// Push some CSS classes
    fn push_colour(&mut self, colour: Colour);

    /// Pop the last CSS classes pushed
    fn pop_colour(&mut self);
}<|MERGE_RESOLUTION|>--- conflicted
+++ resolved
@@ -1,11 +1,8 @@
 //! Module containing the `Renderer` interface for constructing a
 //! particular text output.
 
-<<<<<<< HEAD
 use crate::Colour;
-=======
 use crate::Error;
->>>>>>> 42fe0e54
 
 pub mod text_renderer;
 
